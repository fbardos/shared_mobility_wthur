--- conflicted
+++ resolved
@@ -48,69 +48,16 @@
     # Global Settings
     CONFIG = SharedMobilityConfig()
     DOCKER_IMAGE = 'fbardos/shared_mobility:latest'
-    
+
     t_begin_etl = DummyOperator(
         task_id='begin_etl',
         depends_on_past=True,
     )
-<<<<<<< HEAD
-
-
-    # ################################################################################################################
-    # SUBDAG: Provider
-    # ################################################################################################################
-
-    # Task: Load from Mongo, build mart and write to Postgres
-    @task(task_id='provider_etl', retries=1, retry_delay=dt.timedelta(minutes=5))
-    def provider_etl(target_conn_id: str):
-        context_utils = AirflowContextUtils(get_current_context())
-        mongo_hook = MongoHook(MONGO_CONN_ID)
-        with mongo_hook.get_conn() as client:
-            query = {
-                'geometry.coordinates.1': {'$gt': WTHUR_SOUTH, '$lt': WTHUR_NORTH},
-                'geometry.coordinates.0': {'$gt': WTHUR_WEST, '$lt': WTHUR_EAST},
-                '_meta_runtime_utc': {'$gt': context_utils.data_interval_start, '$lt': context_utils.data_interval_end},
-            }
-            db = client.opendata
-            col = db.shared_mobility
-            cursor = col.find(query)
-            df = pd.DataFrame(list(cursor))
-
-        # Transform
-        df = (df
-            .assign(provider=lambda x: x['properties'].apply(lambda y: y['provider']['name']))
-            .assign(delta_updated=lambda x: x['_meta_runtime_utc'] - x['_meta_last_updated_utc'])
-            .assign(id=lambda x: x['properties'].apply(lambda y: y['id']))
-            .assign(available=1)  # After API upgrade, does not return available flag anymore
-            .assign(disabled=lambda x: (
-                x['properties']
-                .apply(lambda y: y.get('vehicle', {}).get('status', {}).get('disabled'))
-                .fillna(0)
-                .astype(int)
-            ))
-            .assign(reserved=lambda x: (
-                x['properties']
-                .apply(lambda y: y.get('vehicle', {}).get('status', {}).get('reserved'))
-                .fillna(0)
-                .astype(int)
-            ))
-            .groupby(['provider', pd.Grouper(key='_meta_runtime_utc', freq='2min')])
-            .agg(
-                count_datapoints=('_meta_runtime_utc', 'size'),
-                count_distinct_ids=('id', lambda x: x.nunique()),
-                avg_delta_updated=('delta_updated', 'mean'),
-                count_available=('available', 'sum'),
-                count_disabled=('disabled', 'sum'),
-                count_reserved=('reserved', 'sum'),
-            )
-            .reset_index()
-            .rename(columns={'_meta_runtime_utc': 'time'})
-=======
     t_end_etl = DummyOperator(
         task_id='end_etl',
         trigger_rule='none_failed'
     )
-    
+
     # ETL Path ###################################################################################################
     t_assert_table_path = (
         PythonDockerOperator
@@ -119,7 +66,6 @@
             image=DOCKER_IMAGE,
             custom_file_path=os.path.join('tasks', 'assert_table.py'),
             custom_connection_ids=[CONFIG.conn_id_private, CONFIG.conn_id_public],
->>>>>>> f99f4e94
         )
         .expand(custom_cmd_args=[
             ['shared_mobility_path', CONFIG.conn_id_private],
